/******************************************************************************
 *                       ____    _    _____                                   *
 *                      / ___|  / \  |  ___|    C++                           *
 *                     | |     / _ \ | |_       Actor                         *
 *                     | |___ / ___ \|  _|      Framework                     *
 *                      \____/_/   \_|_|                                      *
 *                                                                            *
 * Copyright (C) 2011 - 2015                                                  *
 * Dominik Charousset <dominik.charousset (at) haw-hamburg.de>                *
 *                                                                            *
 * Distributed under the terms and conditions of the BSD 3-Clause License or  *
 * (at your option) under the terms and conditions of the Boost Software      *
 * License 1.0. See accompanying files LICENSE and LICENSE_ALTERNATIVE.       *
 *                                                                            *
 * If you did not receive a copy of the license files, see                    *
 * http://opensource.org/licenses/BSD-3-Clause and                            *
 * http://www.boost.org/LICENSE_1_0.txt.                                      *
 ******************************************************************************/

#ifndef CAF_IO_NETWORK_MULTIPLEXER_HPP
#define CAF_IO_NETWORK_MULTIPLEXER_HPP

#include <string>
#include <thread>
#include <functional>

#include "caf/extend.hpp"
#include "caf/make_counted.hpp"
#include "caf/memory_managed.hpp"

#include "caf/io/fwd.hpp"
#include "caf/io/accept_handle.hpp"
#include "caf/io/connection_handle.hpp"

#include "caf/io/network/protocol.hpp"
#include "caf/io/network/native_socket.hpp"

#include "caf/detail/memory_cache_flag_type.hpp"

namespace boost {
namespace asio {
class io_service;
} // namespace asio
} // namespace boost

namespace caf {
namespace io {
namespace network {

/// Low-level backend for IO multiplexing.
class multiplexer {
public:
  virtual ~multiplexer();

  /// Tries to connect to `host` on given `port` and returns an unbound
  /// connection handle on success.
  /// @threadsafe
  virtual connection_handle new_tcp_scribe(const std::string& host,
                                           uint16_t port) = 0;

<<<<<<< HEAD
  /// Assigns an unbound scribe identified by `hdl` to `ptr`.
  /// @warning Do not call from outside the multiplexer's event loop.
  virtual void assign_tcp_scribe(broker* ptr, connection_handle hdl) = 0;

  /// Creates a new TCP doorman from a native socket handle.
  /// @warning Do not call from outside the multiplexer's event loop.
  virtual connection_handle add_tcp_scribe(broker* ptr, native_socket fd) = 0;

  /// Tries to connect to host `h` on given `port` and returns a
  /// new scribe managing the connection on success.
  /// @warning Do not call from outside the multiplexer's event loop.
  virtual connection_handle add_tcp_scribe(broker* ptr, const std::string& host,
=======
  /**
   * Assigns an unbound scribe identified by `hdl` to `ptr`.
   * @warning Do not call from outside the multiplexer's event loop.
   */
  virtual void assign_tcp_scribe(abstract_broker* ptr, connection_handle hdl) = 0;

  /**
   * Creates a new TCP doorman from a native socket handle.
   * @warning Do not call from outside the multiplexer's event loop.
   */
  virtual connection_handle add_tcp_scribe(abstract_broker* ptr, native_socket fd) = 0;

  /**
   * Tries to connect to host `h` on given `port` and returns a
   * new scribe managing the connection on success.
   * @warning Do not call from outside the multiplexer's event loop.
   */
  virtual connection_handle add_tcp_scribe(abstract_broker* ptr, const std::string& host,
>>>>>>> 84f43f6f
                                           uint16_t port) = 0;

  /// Tries to create an unbound TCP doorman running `port`, optionally
  /// accepting only connections from IP address `in`.
  /// @warning Do not call from outside the multiplexer's event loop.
  virtual std::pair<accept_handle, uint16_t>
  new_tcp_doorman(uint16_t port, const char* in = nullptr,
                  bool reuse_addr = false) = 0;

<<<<<<< HEAD
  /// Assigns an unbound doorman identified by `hdl` to `ptr`.
  /// @warning Do not call from outside the multiplexer's event loop.
  virtual void assign_tcp_doorman(broker* ptr, accept_handle hdl) = 0;

  /// Creates a new TCP doorman from a native socket handle.
  /// @warning Do not call from outside the multiplexer's event loop.
  virtual accept_handle add_tcp_doorman(broker* ptr, native_socket fd) = 0;
=======
  /**
   * Assigns an unbound doorman identified by `hdl` to `ptr`.
   * @warning Do not call from outside the multiplexer's event loop.
   */
  virtual void assign_tcp_doorman(abstract_broker* ptr, accept_handle hdl) = 0;

  /**
   * Creates a new TCP doorman from a native socket handle.
   * @warning Do not call from outside the multiplexer's event loop.
   */
  virtual accept_handle add_tcp_doorman(abstract_broker* ptr, native_socket fd) = 0;
>>>>>>> 84f43f6f

  /// Tries to create a new TCP doorman running on port `p`, optionally
  /// accepting only connections from IP address `in`.
  /// @warning Do not call from outside the multiplexer's event loop.
  virtual std::pair<accept_handle, uint16_t>
  add_tcp_doorman(abstract_broker* ptr, uint16_t port, const char* in = nullptr,
                  bool reuse_addr = false) = 0;

  /// Simple wrapper for runnables
  struct runnable : ref_counted {
    static constexpr auto memory_cache_flag = detail::needs_embedding;
    virtual void run() = 0;
    virtual ~runnable();
  };

  using runnable_ptr = intrusive_ptr<runnable>;

  /// Makes sure the multipler does not exit its event loop until
  /// the destructor of `supervisor` has been called.
  class supervisor {
  public:
    virtual ~supervisor();
  };

  using supervisor_ptr = std::unique_ptr<supervisor>;

  /// Creates a supervisor to keep the event loop running.
  virtual supervisor_ptr make_supervisor() = 0;

  /// Creates an instance using the networking backend compiled with CAF.
  static std::unique_ptr<multiplexer> make();

  /// Runs the multiplexers event loop.
  virtual void run() = 0;

  /// Invokes @p fun in the multiplexer's event loop.
  /// @threadsafe
  template <class F>
  void dispatch(F fun) {
    if (std::this_thread::get_id() == thread_id()) {
      fun();
      return;
    }
    post(std::move(fun));
  }

  /// Invokes @p fun in the multiplexer's event loop.
  /// @threadsafe
  template <class F>
  void post(F fun) {
    struct impl : runnable {
      F f;
      impl(F&& mf) : f(std::move(mf)) { }
      void run() override {
        f();
      }
    };
    dispatch_runnable(make_counted<impl>(std::move(fun)));
  }

  /// Retrieves a pointer to the implementation or `nullptr` if CAF was
  /// compiled using the default backend.
  virtual boost::asio::io_service* pimpl();

  inline const std::thread::id& thread_id() const {
    return tid_;
  }

  inline void thread_id(std::thread::id tid) {
    tid_ = std::move(tid);
  }

protected:
  /// Implementation-specific dispatching to the multiplexer's thread.
  virtual void dispatch_runnable(runnable_ptr ptr) = 0;

  /// Must be set by the subclass.
  std::thread::id tid_;
};

using multiplexer_ptr = std::unique_ptr<multiplexer>;

} // namespace network
} // namespace io
} // namespace caf

#endif // CAF_IO_NETWORK_MULTIPLEXER_HPP<|MERGE_RESOLUTION|>--- conflicted
+++ resolved
@@ -58,39 +58,21 @@
   virtual connection_handle new_tcp_scribe(const std::string& host,
                                            uint16_t port) = 0;
 
-<<<<<<< HEAD
   /// Assigns an unbound scribe identified by `hdl` to `ptr`.
   /// @warning Do not call from outside the multiplexer's event loop.
-  virtual void assign_tcp_scribe(broker* ptr, connection_handle hdl) = 0;
+  virtual void assign_tcp_scribe(abstract_broker* ptr,
+                                 connection_handle hdl) = 0;
 
   /// Creates a new TCP doorman from a native socket handle.
   /// @warning Do not call from outside the multiplexer's event loop.
-  virtual connection_handle add_tcp_scribe(broker* ptr, native_socket fd) = 0;
+  virtual connection_handle add_tcp_scribe(abstract_broker* ptr,
+                                           native_socket fd) = 0;
 
   /// Tries to connect to host `h` on given `port` and returns a
   /// new scribe managing the connection on success.
   /// @warning Do not call from outside the multiplexer's event loop.
-  virtual connection_handle add_tcp_scribe(broker* ptr, const std::string& host,
-=======
-  /**
-   * Assigns an unbound scribe identified by `hdl` to `ptr`.
-   * @warning Do not call from outside the multiplexer's event loop.
-   */
-  virtual void assign_tcp_scribe(abstract_broker* ptr, connection_handle hdl) = 0;
-
-  /**
-   * Creates a new TCP doorman from a native socket handle.
-   * @warning Do not call from outside the multiplexer's event loop.
-   */
-  virtual connection_handle add_tcp_scribe(abstract_broker* ptr, native_socket fd) = 0;
-
-  /**
-   * Tries to connect to host `h` on given `port` and returns a
-   * new scribe managing the connection on success.
-   * @warning Do not call from outside the multiplexer's event loop.
-   */
-  virtual connection_handle add_tcp_scribe(abstract_broker* ptr, const std::string& host,
->>>>>>> 84f43f6f
+  virtual connection_handle add_tcp_scribe(abstract_broker* ptr,
+                                           const std::string& host,
                                            uint16_t port) = 0;
 
   /// Tries to create an unbound TCP doorman running `port`, optionally
@@ -100,27 +82,14 @@
   new_tcp_doorman(uint16_t port, const char* in = nullptr,
                   bool reuse_addr = false) = 0;
 
-<<<<<<< HEAD
   /// Assigns an unbound doorman identified by `hdl` to `ptr`.
   /// @warning Do not call from outside the multiplexer's event loop.
-  virtual void assign_tcp_doorman(broker* ptr, accept_handle hdl) = 0;
+  virtual void assign_tcp_doorman(abstract_broker* ptr, accept_handle hdl) = 0;
 
   /// Creates a new TCP doorman from a native socket handle.
   /// @warning Do not call from outside the multiplexer's event loop.
-  virtual accept_handle add_tcp_doorman(broker* ptr, native_socket fd) = 0;
-=======
-  /**
-   * Assigns an unbound doorman identified by `hdl` to `ptr`.
-   * @warning Do not call from outside the multiplexer's event loop.
-   */
-  virtual void assign_tcp_doorman(abstract_broker* ptr, accept_handle hdl) = 0;
-
-  /**
-   * Creates a new TCP doorman from a native socket handle.
-   * @warning Do not call from outside the multiplexer's event loop.
-   */
-  virtual accept_handle add_tcp_doorman(abstract_broker* ptr, native_socket fd) = 0;
->>>>>>> 84f43f6f
+  virtual accept_handle add_tcp_doorman(abstract_broker* ptr,
+                                        native_socket fd) = 0;
 
   /// Tries to create a new TCP doorman running on port `p`, optionally
   /// accepting only connections from IP address `in`.
@@ -141,7 +110,7 @@
   /// Makes sure the multipler does not exit its event loop until
   /// the destructor of `supervisor` has been called.
   class supervisor {
-  public:
+ public:
     virtual ~supervisor();
   };
 
